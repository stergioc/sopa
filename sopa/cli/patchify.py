--- conflicted
+++ resolved
@@ -205,16 +205,6 @@
 
     df_key = get_key(sdata, "points")
     patches = Patches2D(sdata, df_key, patch_width_microns, patch_overlap_microns)
-<<<<<<< HEAD
-=======
-
-    if filename == SopaFiles.PATCHES_DIRS_COMSEG:
-        patches.patchify_centroids(temp_dir)
-        assert (
-            use_prior
-        ), "For ComSeg, you must use the prior segmentation of nuclei or from other staining"
-
->>>>>>> e022aca9
     valid_indices = patches.patchify_transcripts(
         temp_dir,
         cell_key,
