--- conflicted
+++ resolved
@@ -178,18 +178,7 @@
         closing_footprint = np.ones((self.close_kernel_size, self.close_kernel_size))
         mask_open_close = skimage.morphology.closing(mask_open, closing_footprint).astype(np.uint8)
 
-<<<<<<< HEAD
         labels = skimage.measure.label(mask_open_close, connectivity=2)
-=======
-        contours = []
-        for i in range(1, num_labels):
-            if stats[i, 4] > self.drop_threshold * np.prod(mask_open_close.shape):
-                contours_, _ = cv2.findContours(
-                    np.array(labels == i, dtype=np.uint8), cv2.RETR_TREE, cv2.CHAIN_APPROX_NONE
-                )
-                closed_contours = np.array([*list(contours_[0]), contours_[0][0]])
-                contours.extend([closed_contours.squeeze()])
->>>>>>> 6d3962d6
 
         return _vectorize_mask(labels, allow_holes=True)
 
